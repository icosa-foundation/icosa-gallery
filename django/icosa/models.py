import os
import secrets
import string
from collections import OrderedDict
<<<<<<< HEAD
from datetime import datetime
=======
from datetime import datetime, timedelta
from typing import Self
>>>>>>> 122e8e51

import bcrypt
import jwt
from b2sdk._internal.exception import FileNotHidden, FileNotPresent
from constance import config
from django.conf import settings
from django.contrib.auth.models import User as DjangoUser
from django.db import models
from django.db.models import Q
from django.urls import reverse
from django.utils.safestring import mark_safe
from django.utils.text import slugify
from icosa.helpers.format_roles import (
    BLOCKS_FORMAT,
    GLB_FORMAT,
    ORIGINAL_FBX_FORMAT,
    ORIGINAL_GLTF_FORMAT,
    ORIGINAL_OBJ_FORMAT,
    ORIGINAL_TRIANGULATED_OBJ_FORMAT,
    POLYGONE_FBX_FORMAT,
    POLYGONE_GLB_FORMAT,
    POLYGONE_GLTF_FORMAT,
    POLYGONE_OBJ_FORMAT,
    TILT_FORMAT,
    UPDATED_GLTF_FORMAT,
    USD_FORMAT,
    USDZ_FORMAT,
)

from .helpers.snowflake import get_snowflake_timestamp
from .helpers.storage import get_b2_bucket

FILENAME_MAX_LENGTH = 1024

LIKES_WEIGHT = 100
VIEWS_WEIGHT = 0.1
RECENCY_WEIGHT = 1

PUBLIC = "PUBLIC"
PRIVATE = "PRIVATE"
UNLISTED = "UNLISTED"
ASSET_VISIBILITY_CHOICES = [
    (PUBLIC, "Public"),
    (PRIVATE, "Private"),
    (UNLISTED, "Unlisted"),
]

V4_CC_LICENSE_CHOICES = [
    ("CREATIVE_COMMONS_BY_4_0", "CC BY Attribution 4.0 International"),
    (
        "CREATIVE_COMMONS_BY_ND_4_0",
        "CC BY-ND Attribution-NoDerivatives 4.0 International",
    ),
    ("CREATIVE_COMMONS_0", "CC0 1.0 Universal"),
]

V3_CC_LICENSE_CHOICES = [
    ("CREATIVE_COMMONS_BY_3_0", "CC BY Attribution 3.0 International"),
    (
        "CREATIVE_COMMONS_BY_ND_3_0",
        "CC BY-ND Attribution-NoDerivatives 3.0 International",
    ),
]
V3_CC_LICENSES = [x[0] for x in V3_CC_LICENSE_CHOICES]
V4_CC_LICENSES = [x[0] for x in V4_CC_LICENSE_CHOICES]
V3_CC_LICENSE_MAP = {x[0]: x[1] for x in V3_CC_LICENSE_CHOICES}
V4_CC_LICENSE_MAP = {x[0]: x[1] for x in V4_CC_LICENSE_CHOICES}
V3_TO_V4_UPGRADE_MAP = {
    x[0]: x[1]
    for x in zip(
        V3_CC_LICENSES,
        V4_CC_LICENSES,
    )
}

ALL_RIGHTS_RESERVED = "ALL_RIGHTS_RESERVED"
RESERVED_LICENSE = (ALL_RIGHTS_RESERVED, "All rights reserved")
CC_LICENSES = [x[0] for x in V3_CC_LICENSE_CHOICES] + [
    x[0] for x in V4_CC_LICENSE_CHOICES
]

LICENSE_CHOICES = (
    [
        ("", "No license chosen"),
    ]
    + V3_CC_LICENSE_CHOICES
    + V4_CC_LICENSE_CHOICES
    + [RESERVED_LICENSE]
)

CATEGORY_CHOICES = [
    ("MISCELLANEOUS", "Miscellaneous"),
    ("ANIMALS", "Animals & Pets"),
    ("ARCHITECTURE", "Architecture"),
    ("ART", "Art"),
    ("CULTURE", "Culture & Humanity"),
    ("EVENTS", "Current Events"),
    ("FOOD", "Food & Drink"),
    ("HISTORY", "History"),
    ("HOME", "Furniture & Home"),
    ("NATURE", "Nature"),
    ("OBJECTS", "Objects"),
    ("PEOPLE", "People & Characters"),
    ("PLACES", "Places & Scenes"),
    ("SCIENCE", "Science"),
    ("SPORTS", "Sports & Fitness"),
    ("TECH", "Tools & Technology"),
    ("TRANSPORT", "Transport"),
    ("TRAVEL", "Travel & Leisure"),
]

CATEGORY_LABELS = [x[0] for x in CATEGORY_CHOICES]

FORMAT_ROLE_CHOICES = [
    (1, "Original OBJ File"),
    (2, "Tilt File"),
    (4, "Unknown GLTF File A"),
    (6, "Original FBX File"),
    (7, "Blocks File"),
    (8, "USD File"),
    (11, "HTML File"),
    (12, "Original glTF File"),
    (13, "Tour Creator Experience"),
    (15, "JSON File"),
    (16, "lullmodel File"),
    (17, "sand File A"),
    (18, "GLB File"),
    (19, "sand File B"),
    (20, "sandc File"),
    (21, "pb File"),
    (22, "Unknown GLTF File B"),
    (24, "Original Triangulated OBJ File"),
    (25, "JPG (Buggy)"),
    (26, "USDZ File"),
    (30, "Updated glTF File"),
    (32, "Editor settings pb file"),
    (35, "Unknown GLTF File C"),
    (36, "Unknown GLB File A"),
    (38, "Unknown GLB File B"),
    (1000, "Polygone Tilt File"),
    (1001, "Polygone Blocks File"),
    (1002, "Polygone GLB File"),
    (1003, "Polygone GLTF File"),
    (1004, "Polygone OBJ File"),
    (1005, "Polygone FBX File"),
]

WEB_UI_DOWNLOAD_COMPATIBLE = [
    ORIGINAL_OBJ_FORMAT,
    # We should offer TILT, but they don't all have an archive URL for the main
    # format and we can't build a zip on the client from individual archive
    # URLS owing to CORS.
    # TILT_FORMAT,
    ORIGINAL_FBX_FORMAT,
    BLOCKS_FORMAT,
    USD_FORMAT,
    GLB_FORMAT,
    ORIGINAL_TRIANGULATED_OBJ_FORMAT,
    USDZ_FORMAT,
    UPDATED_GLTF_FORMAT,
]

API_DOWNLOAD_COMPATIBLE = [
    ORIGINAL_OBJ_FORMAT,
    TILT_FORMAT,
    ORIGINAL_FBX_FORMAT,
    BLOCKS_FORMAT,
    USD_FORMAT,
    GLB_FORMAT,
    ORIGINAL_TRIANGULATED_OBJ_FORMAT,
    USDZ_FORMAT,
    UPDATED_GLTF_FORMAT,
]

BLOCKS_VIEWABLE_TYPES = [
    "OBJ",
    "GLB",
    "GLTF2",
]

# This only returns roles that are associated with the poly scrape for now
VIEWABLE_ROLES = [
    POLYGONE_GLB_FORMAT,
    POLYGONE_GLTF_FORMAT,
    POLYGONE_OBJ_FORMAT,
]

VIEWABLE_FORMAT_TYPES = [
    "FBX",
    "GLB",
    "GLTF",
    "GLTF2",
    "OBJ",
]


ASSET_STATE_BARE = "BARE"
ASSET_STATE_UPLOADING = "UPLOADING"
ASSET_STATE_COMPLETE = "COMPLETE"
ASSET_STATE_FAILED = "FAILED"
ASSET_STATE_CHOICES = [
    (ASSET_STATE_BARE, "Bare"),
    (ASSET_STATE_UPLOADING, "Uploading"),
    (ASSET_STATE_COMPLETE, "Complete"),
    (ASSET_STATE_FAILED, "Failed"),
]


class AssetOwner(models.Model):
    id = models.BigAutoField(primary_key=True)
    url = models.CharField("User Name / URL", max_length=255, unique=True)
    email = models.EmailField(max_length=255, null=True, blank=True)
    password = models.BinaryField()
    displayname = models.CharField("Display Name", max_length=255)
    description = models.TextField(blank=True, null=True)
    migrated = models.BooleanField(default=False)
    likes = models.ManyToManyField(
        "Asset",
        through="OwnerAssetLike",
        blank=True,
    )
    access_token = models.CharField(
        max_length=255,
        null=True,
        blank=True,
    )  # Only used while we are emulating fastapi auth. Should be removed.
    imported = models.BooleanField(default=False)
    is_claimed = models.BooleanField(default=True)
    django_user = models.ForeignKey(
        DjangoUser,
        null=True,
        blank=True,
        on_delete=models.SET_NULL,
    )
    merged_with = models.ForeignKey(
        "self",
        null=True,
        blank=True,
        on_delete=models.SET_NULL,
    )

    @classmethod
    def from_ninja_request(cls, request):
        instance = None
        if getattr(request.auth, "email", None):
            try:
                instance = cls.objects.get(django_user=request.auth)
            except cls.DoesNotExist:
                pass
        return instance

    @classmethod
    def from_django_request(cls, request):
        instance = None
        if getattr(request.user, "email", None):
            try:
                instance = cls.objects.get(django_user=request.user)
            except cls.DoesNotExist:
                pass
        return instance

    @classmethod
    def from_django_user(cls, user: DjangoUser) -> Self:
        instance = None
        if getattr(user, "email", None):
            try:
                instance = cls.objects.get(django_user=user)
            except cls.DoesNotExist:
                pass
        return instance

    def to_django_user(self):
        instance = None
        if getattr(self, "email", None):
            try:
                instance = DjangoUser.objects.get(email=self.email)
            except DjangoUser.DoesNotExist:
                pass
        return instance

    def get_absolute_url(self):
        return f"/user/{self.url}"

    def set_password(self, password):
        salt = bcrypt.gensalt(10)
        hashed_password = bcrypt.hashpw(password.encode(), salt)
        self.password = hashed_password
        self.save()

    @staticmethod
    def generate_device_code(length=5):
        # Define a string of characters to exclude
        exclude = "I1O0"
        characters = "".join(
            set(string.ascii_uppercase + string.digits) - set(exclude),
        )
        return "".join(secrets.choice(characters) for i in range(length))

    @staticmethod
    def generate_access_token(*, data: dict, expires_delta: timedelta = None):
        ALGORITHM = "HS256"
        to_encode = data.copy()
        if expires_delta:
            expire = datetime.utcnow() + expires_delta
        else:
            expire = datetime.utcnow() + timedelta(minutes=expires_delta)
        to_encode.update({"exp": expire})
        encoded_jwt = jwt.encode(
            to_encode,
            settings.JWT_KEY,
            algorithm=ALGORITHM,
        )
        return encoded_jwt

    def update_access_token(self):
        subject = f"{self.email}"
        data = {"sub": subject}
        expires_delta = timedelta(minutes=settings.ACCESS_TOKEN_EXPIRE_MINUTES)
        access_token = self.generate_access_token(
            data=data,
            expires_delta=expires_delta,
        )
        self.access_token = access_token
        self.save()
        return access_token

    def __str__(self):
        return self.displayname

    class Meta:
        db_table = "users"


class Tag(models.Model):
    name = models.CharField(max_length=255, unique=True)

    def __str__(self):
        return self.name

    class Meta:
        ordering = [
            "name",
        ]


def default_orienting_rotation():
    return "[0, 0, 0, 0]"


def thumbnail_upload_path(instance, filename):
    root = settings.MEDIA_ROOT
    return f"{root}/{instance.owner.id}/{instance.id}/{filename}"


def preview_image_upload_path(instance, filename):
    root = settings.MEDIA_ROOT
    return f"{root}/{instance.owner.id}/{instance.id}/preview_image/{filename}"


class Asset(models.Model):
    COLOR_SPACES = [
        ("LINEAR", "LINEAR"),
        ("GAMMA", "GAMMA"),
    ]
    id = models.BigAutoField(primary_key=True)
    url = models.CharField(max_length=255, blank=True, null=True)
    name = models.CharField(max_length=255, blank=True, null=True)
    owner = models.ForeignKey(
        "AssetOwner", null=True, blank=True, on_delete=models.CASCADE
    )
    description = models.TextField(blank=True, null=True)
    formats = models.JSONField(null=True, blank=True)
    visibility = models.CharField(
        max_length=255,
        default=PRIVATE,
        choices=ASSET_VISIBILITY_CHOICES,
        db_default=PRIVATE,
    )
    curated = models.BooleanField(default=False)
    last_reported_by = models.ForeignKey(
        "AssetOwner",
        null=True,
        blank=True,
        on_delete=models.SET_NULL,
        related_name="reported_assets",
    )
    last_reported_time = models.DateTimeField(null=True, blank=True)
    polyid = models.CharField(max_length=255, blank=True, null=True)
    polydata = models.JSONField(blank=True, null=True)
    thumbnail = models.ImageField(
        max_length=FILENAME_MAX_LENGTH,
        blank=True,
        null=True,
        upload_to=thumbnail_upload_path,
    )
    preview_image = models.ImageField(
        max_length=FILENAME_MAX_LENGTH,
        blank=True,
        null=True,
        upload_to=preview_image_upload_path,
    )
    thumbnail_contenttype = models.CharField(
        max_length=255,
        blank=True,
        null=True,
    )
    create_time = models.DateTimeField(auto_now_add=True)
    update_time = models.DateTimeField(auto_now=True)
    license = models.CharField(
        max_length=50, null=True, blank=True, choices=LICENSE_CHOICES
    )
    tags = models.ManyToManyField("Tag", blank=True)
    category = models.CharField(
        max_length=255,
        null=True,
        blank=True,
        choices=CATEGORY_CHOICES,
    )
    transform = models.JSONField(blank=True, null=True)
    camera = models.JSONField(blank=True, null=True)
    presentation_params = models.JSONField(null=True, blank=True)
    imported_from = models.CharField(max_length=255, null=True, blank=True)
    remix_ids = models.JSONField(null=True, blank=True)
    historical_likes = models.PositiveIntegerField(default=0)
    historical_views = models.PositiveIntegerField(default=0)
    likes = models.PositiveIntegerField(default=0)
    views = models.PositiveIntegerField(default=0)
    downloads = models.PositiveIntegerField(default=0)
    state = models.CharField(
        max_length=255,
        choices=ASSET_STATE_CHOICES,
        default="BARE",
        db_default="BARE",
    )

    # Denorm fields
    triangle_count = models.PositiveIntegerField(default=0)
    search_text = models.TextField(null=True, blank=True)
    is_viewer_compatible = models.BooleanField(default=False)

    has_tilt = models.BooleanField(default=False)
    has_blocks = models.BooleanField(default=False)
    has_gltf1 = models.BooleanField(default=False)
    has_gltf2 = models.BooleanField(default=False)
    has_gltf_any = models.BooleanField(default=False)
    has_fbx = models.BooleanField(default=False)
    has_obj = models.BooleanField(default=False)

    rank = models.FloatField(default=0)

    @property
    def slug(self):
        return slugify(self.name)

    @property
    def timestamp(self):
        return get_snowflake_timestamp(self.id)

    @property
    def _preferred_viewer_format(self):
        # Return early with an obj if we know the asset is a blocks file.
        # There are some issues with displaying GLTF files from Blocks so we
        # have to return an OBJ and its associated MTL.
        # TODO we now force updated gltf in the template instead of obj
        if False:
            # here: self.is_blocks and not self.has_gltf2:
            # TODO Prefer some roles over others
            # TODO error handling
            obj_format = self.polyformat_set.filter(format_type="OBJ").first()
            obj_resource = obj_format.polyresource_set.filter(
                is_root=True,
            ).first()
            mtl_resource = obj_format.polyresource_set.filter(
                is_root=False,
            ).first()

            if obj_resource:
                return {
                    "format": obj_resource.format.format_type,
                    "url": obj_resource.internal_url_or_none,
                    "materialUrl": mtl_resource.url,
                    "resource": obj_resource,
                }

        # Return early if we can grab a Polygone resource first
        polygone_gltf = self.polyresource_set.filter(
            is_root=True, format__role__in=[1002, 1003]
        ).first()
        if polygone_gltf:
            return {
                "format": polygone_gltf.format.format_type,
                "url": polygone_gltf.internal_url_or_none,
                "resource": polygone_gltf,
            }

        # Return early with either of the role-based formats we care about.
        updated_gltf = self.polyresource_set.filter(
            is_root=True, format__role=30
        ).first()
        if updated_gltf:
            return {
                "format": updated_gltf.format.format_type,
                "url": updated_gltf.internal_url_or_none,
                "resource": updated_gltf,
            }

        original_gltf = self.polyresource_set.filter(
            is_root=True, format__role=12
        ).first()
        if original_gltf:
            return {
                "format": original_gltf.format.format_type,
                "url": original_gltf.internal_url_or_none,
                "resource": original_gltf,
            }

        # If we didn't get any role-based formats, find the remaining formats
        # we care about and choose the "best" one of those.
        formats = {}
        for format in self.polyformat_set.all():
            root = format.root_resource
            formats[format.format_type] = {
                "format": format.format_type,
                "url": root.internal_url_or_none,
                "resource": root,
            }
        # GLB is our primary preferred format;
        if "GLB" in formats.keys():
            return formats["GLB"]
        # GLTF2 is the next best option;
        if "GLTF2" in formats.keys():
            return formats["GLTF2"]
        # GLTF1, if we must.
        if "GLTF" in formats.keys():
            return formats["GLTF"]
        # Last chance, OBJ
        if "OBJ" in formats.keys():
            return formats["OBJ"]
        return None

    @property
    def preferred_viewer_format(self):
        format = self._preferred_viewer_format
        if format is None:
            return None
        if format["url"] is None:
            return None
        return format

    @property
    def has_viewable_format_types(self):
        return (
            self.polyformat_set.filter(format_type__in=VIEWABLE_FORMAT_TYPES).count()
            > 0
        )

    @property
    def has_cors_allowed(self):
        # If this resource has a file managed by Django storage, then it will
        # be viewable.
        if (
            self.polyresource_set.filter(
                file__isnull=False,
            ).count()
            > 0
        ):
            return True

        # If any resource does not have a file managed by Django storage, check
        # if any of the externally-hosted files' sources have been allowed by
        # the site admin in django constance settings.
        if config.EXTERNAL_MEDIA_CORS_ALLOW_LIST:
            allowed_sources = tuple(
                [x.strip() for x in config.EXTERNAL_MEDIA_CORS_ALLOW_LIST.split(",")]
            )
        else:
            allowed_sources = tuple([])

        return (
            len(
                [
                    x.external_url
                    for x in self.polyresource_set.filter(
                        external_url__isnull=False,
                    )
                    if x.external_url.startswith(allowed_sources)
                ]
            )
            > 0
        )

    @property
    def download_url(self):
        if self.license == ALL_RIGHTS_RESERVED or not self.license:
            return None
        updated_gltf = self.polyresource_set.filter(
            is_root=True, format__role=30
        ).first()

        preferred_format = self.preferred_viewer_format

        if updated_gltf is not None:
            if updated_gltf.format.archive_url:
                return f"https://web.archive.org/web/{updated_gltf.format.archive_url}"
        if preferred_format is not None:
            if preferred_format["resource"].format.archive_url:
                return f"https://web.archive.org/web/{preferred_format['resource'].format.archive_url}"
            # TODO: "poly" is hardcoded here and will not necessarily be used
            # for 3rd party installs.
        return f"{settings.DJANGO_STORAGE_URL}/{settings.DJANGO_STORAGE_BUCKET_NAME}/icosa/{self.url}/archive.zip"

    def get_absolute_url(self):
        return reverse("asset_view", kwargs={"asset_url": self.url})

    def get_edit_url(self):
        return f"/edit/{self.url}"

    def get_delete_url(self):
        return f"/delete/{self.url}"

    def get_thumbnail_url(self):
        thumbnail_url = "/static/images/nothumbnail.png?v=1"
        if self.preview_image:
            thumbnail_url = self.preview_image.url
        elif self.thumbnail:
            thumbnail_url = self.thumbnail.url
        return thumbnail_url

    @property
    def thumbnail_url(self):
        return self.thumbnail.url

    @property
    def thumbnail_relative_path(self):
        return self.thumbnail.name.split("/")[-1]

    @property
    def thumbnail_content_type(self):
        return self.thumbnail.content_type

    def img_tag(self, src):
        return f"<img src='{settings.STATIC_URL}images/{src}'>"

    def get_license_icons(self):
        icons = []
        if self.license in CC_LICENSES:
            icons.append(self.img_tag("cc.svg"))
            if self.license == "CREATIVE_COMMONS_0":
                icons.append(self.img_tag("zero.svg"))
            else:
                typ = self.license.replace("CREATIVE_COMMONS_", "")[:-4]
                if typ == "BY":
                    icons.append(self.img_tag("by.svg"))
                if typ == "BY_ND":
                    icons.append(self.img_tag("by.svg"))
                    icons.append(self.img_tag("nd.svg"))
        else:
            icons.append("&copy;")
        return mark_safe("".join(icons))

    def __str__(self):
        return self.name if self.name else "(Un-named asset)"

    def update_search_text(self):
        if not self.pk:
            return
        tag_str = " ".join([t.name for t in self.tags.all()])
        description = self.description if self.description is not None else ""
        self.search_text = (
            f"{self.name} {description} {tag_str} {self.owner.displayname}"
        )

    def calc_is_viewable(self):
        if not self.pk:
            return False
        if self.has_viewable_format_types and self.has_cors_allowed:
            return True
        return False

    def denorm_format_types(self):
        if not self.pk:
            return
        self.has_tilt = self.polyformat_set.filter(format_type="TILT").exists()
        self.has_blocks = self.polyformat_set.filter(format_type="BLOCKS").exists()
        self.has_gltf1 = self.polyformat_set.filter(format_type="GLTF").exists()
        self.has_gltf2 = self.polyformat_set.filter(format_type="GLTF2").exists()
        self.has_gltf_any = self.polyformat_set.filter(
            format_type__in=["GLTF", "GLTF2"]
        ).exists()
        self.has_fbx = self.polyformat_set.filter(format_type="FBX").exists()
        self.has_obj = self.polyformat_set.filter(format_type="OBJ").exists()

    def get_triangle_count(self):
        formats = {}
        for format in self.polyformat_set.filter(triangle_count__gt=0):
            formats.setdefault(format.role, format.triangle_count)
        if POLYGONE_GLTF_FORMAT in formats.keys():
            return formats[POLYGONE_GLTF_FORMAT]
        if ORIGINAL_TRIANGULATED_OBJ_FORMAT in formats.keys():
            return formats[ORIGINAL_OBJ_FORMAT]
        if UPDATED_GLTF_FORMAT in formats.keys():
            return formats[UPDATED_GLTF_FORMAT]
        if ORIGINAL_GLTF_FORMAT in formats.keys():
            return formats[ORIGINAL_GLTF_FORMAT]
        if POLYGONE_OBJ_FORMAT in formats.keys():
            return formats[POLYGONE_OBJ_FORMAT]
        if POLYGONE_GLB_FORMAT in formats.keys():
            return formats[POLYGONE_GLB_FORMAT]
        if GLB_FORMAT in formats.keys():
            return formats[GLB_FORMAT]
        if POLYGONE_FBX_FORMAT in formats.keys():
            return formats[POLYGONE_FBX_FORMAT]
        if ORIGINAL_FBX_FORMAT in formats.keys():
            return formats[ORIGINAL_FBX_FORMAT]
        return 0

    def denorm_triangle_count(self):
        self.triangle_count = self.get_triangle_count()

    def get_updated_rank(self):
        rank = (self.likes + self.historical_likes + 1) * LIKES_WEIGHT
        rank += (self.views + self.historical_views) * VIEWS_WEIGHT
<<<<<<< HEAD
        rank += (1 / (datetime.now().timestamp() - self.create_time.timestamp())) * RECENCY_WEIGHT
        return rank

    def inc_views_and_rank(self, save=False):
        self.views += 1
        self.rank = self.get_updated_rank()
        if save:
            self.save()
=======
        rank += (
            1 / (datetime.now().timestamp() - self.create_time.timestamp())
        ) * RECENCY_WEIGHT
        return rank

    def inc_views_and_rank(self):
        self.views += 1
        self.rank = self.get_updated_rank()
        self.save()
>>>>>>> 122e8e51

    def get_all_file_names(self):
        file_list = []
        if self.thumbnail:
            file_list.append(self.thumbnail.file.name)
        for resource in self.polyresource_set.all():
            if resource.file:
                file_list.append(resource.file.name)
        return file_list

    def get_all_absolute_file_names(self):
        file_list = []
        for name in self.get_all_file_names():
            file_list.append(
                f"{settings.DJANGO_STORAGE_URL}/{settings.DJANGO_STORAGE_BUCKET_NAME}/{name}"
            )
        return file_list

    def get_all_downloadable_formats(self):
        formats = {}
        if self.license == ALL_RIGHTS_RESERVED:
            return formats

        def suffix(name):
            if name.endswith(".gltf"):
                return "".join(
                    [f"{p[0]}_(GLTFupdated){p[1]}" for p in [os.path.splitext(name)]]
                )
            return name

        ARCHIVE_PREFIX = "https://web.archive.org/web/"
        STORAGE_PREFIX = (
            f"{settings.DJANGO_STORAGE_URL}/{settings.DJANGO_STORAGE_BUCKET_NAME}/"
        )

        format_name_override_map = {
            "Original OBJ File": "OBJ File",
            "Original Triangulated OBJ File": "Triangulated OBJ File",
            "Updated glTF File": "GLTF File",
        }

        for format in self.polyformat_set.filter(role__in=WEB_UI_DOWNLOAD_COMPATIBLE):
            if format.archive_url:
                resource_data = {"archive_url": f"{ARCHIVE_PREFIX}{format.archive_url}"}
            else:
                # Query all resources which have either an external url or a
                # file.
                query = Q(external_url__isnull=False) & ~Q(external_url="")
                query |= Q(file__isnull=False)
                resources = format.polyresource_set.filter(query)
                if format.role == POLYGONE_GLTF_FORMAT:
                    resource_data = {
                        "files_to_zip": [
                            f"{STORAGE_PREFIX}{x.file.name}"
                            for x in resources
                            if x.file
                        ],
                        "files_to_zip_with_suffix": [
                            f"{STORAGE_PREFIX}{suffix(x.file.name)}"
                            for x in resources
                            if x.file
                        ],
                        "supporting_text": "Try the alternative download if the original doesn't work for you. We're working to fix this.",
                        "role": format.role,
                    }
                elif format.role == UPDATED_GLTF_FORMAT:
                    # If we hit this branch, we have a format which doesn't
                    # have an archive url, but also doesn't have local files.
                    # At time of writing, we can't create a zip on the client
                    # from the archive.org urls because of CORS. So compile a
                    # list of files as if the role was 1003 using our suffixed
                    # upload.
                    try:
                        override_format = self.polyformat_set.get(
                            role=POLYGONE_GLTF_FORMAT
                        )
                        override_resources = override_format.polyresource_set.all()
                        resource_data = {
                            "files_to_zip": [
                                f"{STORAGE_PREFIX}{suffix(x.file.name)}"
                                for x in override_resources
                                if x.file
                            ],
                            "role": format.role,
                        }
                    except (
                        PolyFormat.DoesNotExist,
                        PolyFormat.MultipleObjectsReturned,
                    ):
                        pass
                elif format.role == ORIGINAL_GLTF_FORMAT:
                    # If we hit this branch, we have a format which doesn't
                    # have an archive url, but also doesn't have local files.
                    # At time of writing, we can't create a zip on the client
                    # from the archive.org urls because of CORS. We also don't
                    # have the suffixed version to hand. Skip this format until
                    # we can resolve this.
                    continue
                else:
                    resource = resources.first()
                    if resource.file:
                        storage = settings.DJANGO_STORAGE_URL
                        bucket = settings.DJANGO_STORAGE_BUCKET_NAME
                        resource_data = {
                            "file": f"{storage}/{bucket}/{resource.file.name}"
                        }
                    elif resource.external_url:
                        resource_data = {"file": resource.external_url}
                    else:
                        resource_data = {}

            format_name = format_name_override_map.get(
                format.get_role_display(), format.get_role_display()
            )
            formats.setdefault(format_name, resource_data)
        return OrderedDict(sorted(formats.items(), key=lambda x: x[0].lower()))

    def hide_media(self):
        """For B2, at least, call `hide` on each item from
        self.get_all_files() then delete the model instance and all its related
        models. For the moment, this should not be part of Asset's delete
        method, for safety."""

        hidden_files = []
        file_names = self.get_all_file_names()
        if len(file_names) == 0:
            return hidden_files

        bucket = get_b2_bucket()
        for file_name in file_names:
            if file_name.startswith("poly/"):
                # This is a poly file and we might not want to delete/hide it.
                pass  # TODO
            elif file_name.startswith("icosa/"):
                # This is a user file, so we are ok to delete/hide it.
                bucket.hide_file(file_name)
                HiddenMediaFileLog.objects.create(
                    original_asset_id=self.pk,
                    file_name=file_name,
                )
            else:
                # This is not a file we care to mess with.
                pass

    def save(self, *args, **kwargs):
        if self._state.adding is False:
            # Only denorm fields when updating an existing model
            self.rank = self.get_updated_rank()
            self.update_search_text()
            self.is_viewer_compatible = self.calc_is_viewable()
            self.denorm_format_types()
            self.denorm_triangle_count()
        super().save(*args, **kwargs)

    class Meta:
        db_table = "assets"
        indexes = [
            models.Index(
                fields=[
                    "is_viewer_compatible",
                    "visibility",
                ]
            )
        ]


class OwnerAssetLike(models.Model):
    user = models.ForeignKey(
        AssetOwner, on_delete=models.CASCADE, related_name="likedassets"
    )
    asset = models.ForeignKey(Asset, on_delete=models.CASCADE)
    date_liked = models.DateTimeField(auto_now_add=True)

    def __str__(self):
        date_str = self.date_liked.strftime("%d/%m/%Y %H:%M:%S %Z")
        return f"{self.user.displayname} -> {self.asset.name} @ {date_str}"


def format_upload_path(instance, filename):
    root = settings.MEDIA_ROOT
    format = instance.format
    asset = format.asset
    ext = filename.split(".")[-1]
    if instance.is_root:
        name = f"model.{ext}"
    if ext == "obj" and instance.format.role == ORIGINAL_TRIANGULATED_OBJ_FORMAT:
        name = f"model-triangulated.{ext}"
    else:
        name = filename
    return f"{root}/{asset.owner.id}/{asset.id}/{format.format_type}/{name}"


class PolyFormat(models.Model):
    asset = models.ForeignKey(Asset, on_delete=models.CASCADE)
    format_type = models.CharField(max_length=255)
    archive_url = models.CharField(
        max_length=FILENAME_MAX_LENGTH, null=True, blank=True
    )
    triangle_count = models.PositiveIntegerField(null=True, blank=True)
    lod_hint = models.PositiveIntegerField(null=True, blank=True)
    role = models.IntegerField(
        null=True,
        blank=True,
        choices=FORMAT_ROLE_CHOICES,
    )

    @property
    def root_resource(self):
        return self.polyresource_set.filter(is_root=True).first()


class PolyResource(models.Model):
    is_root = models.BooleanField(default=False)
    asset = models.ForeignKey(Asset, null=True, blank=False, on_delete=models.CASCADE)
    format = models.ForeignKey(PolyFormat, on_delete=models.CASCADE)
    contenttype = models.CharField(max_length=255, null=True, blank=False)
    file = models.FileField(
        null=True,
        blank=True,
        max_length=FILENAME_MAX_LENGTH,
        upload_to=format_upload_path,
    )
    external_url = models.CharField(
        max_length=FILENAME_MAX_LENGTH, null=True, blank=True
    )

    @property
    def url(self):
        url_str = None
        if self.file:
            url_str = self.file.url
        elif self.external_url:
            url_str = self.external_url
        return url_str

    @property
    def internal_url_or_none(self):
        if self.file:
            return self.file.url
        return None

    @property
    def relative_path(self):
        file_name = None
        if self.file:
            file_name = self.file.name.split("/")[-1]
        elif self.external_url:
            file_name = self.external_url.split("/")[-1]
        return file_name

    @property
    def content_type(self):
        return self.file.content_type if self.file else self.contenttype


def masthead_image_upload_path(instance, filename):
    root = settings.MEDIA_ROOT
    return f"{root}/masthead_images/{instance.id}/{filename}"


class MastheadSection(models.Model):
    image = models.ImageField(
        max_length=FILENAME_MAX_LENGTH,
        blank=True,
        null=True,
        upload_to=masthead_image_upload_path,
    )
    asset = models.ForeignKey(Asset, on_delete=models.SET_NULL, null=True, blank=True)
    url = models.CharField(
        max_length=1024,
        null=True,
        blank=True,
        help_text="URL to link to in place of an asset's viewer page.",
    )
    headline_text = models.CharField(
        max_length=1024,
        null=True,
        blank=True,
        help_text="Text displayed in place of an asset's name.",
    )
    sub_text = models.CharField(
        max_length=1024,
        null=True,
        blank=True,
        help_text="Text displayed in place of an asset's owner's name.",
    )

    @property
    def visibility(self):
        if self.asset is None:
            return PUBLIC
        return self.asset.visibility


class DeviceCode(models.Model):
    id = models.BigAutoField(primary_key=True)
    user = models.ForeignKey(AssetOwner, on_delete=models.CASCADE)
    devicecode = models.CharField(max_length=6)
    expiry = models.DateTimeField()

    def __str__(self):
        return f"{self.devicecode}: {self.expiry}"

    class Meta:
        db_table = "devicecodes"


class Oauth2Client(models.Model):
    id = models.BigAutoField(primary_key=True)
    client_id = models.CharField(max_length=48, unique=True)
    client_secret = models.CharField(max_length=120, blank=True, null=True)
    client_id_issued_at = models.IntegerField(default=0)
    client_secret_expires_at = models.IntegerField(default=0)
    client_metadata = models.TextField(blank=True, null=True)

    class Meta:
        db_table = "oauth2_client"


class Oauth2Code(models.Model):
    id = models.BigAutoField(primary_key=True)
    user_id = models.BigIntegerField()
    code = models.CharField(max_length=120, unique=True)
    client_id = models.CharField(max_length=48, blank=True, null=True)
    redirect_uri = models.TextField(blank=True, null=True)
    response_type = models.TextField(blank=True, null=True)
    auth_time = models.IntegerField()
    code_challenge = models.TextField(blank=True, null=True)
    code_challenge_method = models.CharField(max_length=48, blank=True, null=True)
    scope = models.TextField(blank=True, null=True)
    nonce = models.TextField(blank=True, null=True)

    class Meta:
        db_table = "oauth2_code"


class Oauth2Token(models.Model):
    id = models.BigAutoField(primary_key=True)
    user_id = models.BigIntegerField(blank=True, null=True)
    client_id = models.CharField(max_length=48, blank=True, null=True)
    token_type = models.CharField(max_length=40, blank=True, null=True)
    access_token = models.CharField(max_length=255, unique=True)
    refresh_token = models.CharField(max_length=255, blank=True, null=True)
    scope = models.TextField(blank=True, null=True)
    issued_at = models.IntegerField()
    access_token_revoked_at = models.IntegerField(default=0)
    refresh_token_revoked_at = models.IntegerField(default=0)
    expires_in = models.IntegerField(default=0)

    class Meta:
        db_table = "oauth2_token"


class HiddenMediaFileLog(models.Model):
    original_asset_id = models.BigIntegerField()
    file_name = models.CharField(max_length=FILENAME_MAX_LENGTH)
    deleted_from_source = models.BooleanField(default=False)

    def unhide(self):
        bucket = get_b2_bucket()
        try:
            bucket.unhide_file(self.file_name)
        except FileNotPresent:
            print("File not present in storage, marking as deleted")
            self.deleted_from_source = True
            self.save()
        except FileNotHidden:
            print("File already not hidden, nothing to do.")

    def __str__(self):
        return f"{self.original_asset_id}: {self.file_name}"<|MERGE_RESOLUTION|>--- conflicted
+++ resolved
@@ -2,12 +2,8 @@
 import secrets
 import string
 from collections import OrderedDict
-<<<<<<< HEAD
-from datetime import datetime
-=======
 from datetime import datetime, timedelta
 from typing import Self
->>>>>>> 122e8e51
 
 import bcrypt
 import jwt
@@ -730,7 +726,6 @@
     def get_updated_rank(self):
         rank = (self.likes + self.historical_likes + 1) * LIKES_WEIGHT
         rank += (self.views + self.historical_views) * VIEWS_WEIGHT
-<<<<<<< HEAD
         rank += (1 / (datetime.now().timestamp() - self.create_time.timestamp())) * RECENCY_WEIGHT
         return rank
 
@@ -739,17 +734,6 @@
         self.rank = self.get_updated_rank()
         if save:
             self.save()
-=======
-        rank += (
-            1 / (datetime.now().timestamp() - self.create_time.timestamp())
-        ) * RECENCY_WEIGHT
-        return rank
-
-    def inc_views_and_rank(self):
-        self.views += 1
-        self.rank = self.get_updated_rank()
-        self.save()
->>>>>>> 122e8e51
 
     def get_all_file_names(self):
         file_list = []
