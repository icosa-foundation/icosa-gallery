--- conflicted
+++ resolved
@@ -758,12 +758,8 @@
     def inc_views_and_rank(self, save=False):
         self.views += 1
         self.rank = self.get_updated_rank()
-<<<<<<< HEAD
         if save:
-            self.save()
-=======
-        self.save(update_timestamps=False)
->>>>>>> 15341bbe
+            self.save(update_timestamps=False)
 
     def get_all_file_names(self):
         file_list = []
