--- conflicted
+++ resolved
@@ -1,9 +1,5 @@
 {{ asset.presentation_params|json_script:"presentation-params" }}
-<<<<<<< HEAD
-{{ asset.camera|default_if_none:"{}"|json_script:"camera-data" }}
-=======
 {{ asset.camera|json_script:"camera-data" }}
->>>>>>> e38ed02e
 <style>
     .lil-gui {
         --title-background-color: rgba(0,0,0,0.25);
@@ -116,11 +112,7 @@
     let overrides = {
         'defaultBackgroundColor': presentationParams?.backgroundColor || "#000000",
         'camera': cameraSettings,
-<<<<<<< HEAD
-        'geometryData': presentationParams?.GOOGLE_geometry_data || {},
-=======
         'geometryData': presentationParams?.geometry_data || presentationParams?.GOOGLE_geometry_data || {},
->>>>>>> e38ed02e
         'colorSpace': presentationParams?.colorSpace || "LINEAR",
     };
 
@@ -251,12 +243,12 @@
 
     // Lighting controls folder
     const lightsFolder = gui.addFolder('Lighting');
-    
+
     // Get references to lights after model is loaded
     let ambientLight = null;
     let directionalLight0 = null;
     let directionalLight1 = null;
-    
+
     viewer.scene.traverse((child) => {
         if (child instanceof THREE.AmbientLight) {
             ambientLight = child;
@@ -268,7 +260,7 @@
             }
         }
     });
-    
+
     // Ambient light color control
     if (ambientLight) {
         guiParams.ambientLightColor = '#' + ambientLight.color.getHexString();
@@ -276,14 +268,14 @@
             ambientLight.color.setHex(parseInt(guiParams.ambientLightColor.replace('#', ''), 16));
         });
     }
-    
+
     // Directional Light 0 controls
     if (directionalLight0) {
         guiParams.light0Color = '#' + directionalLight0.color.getHexString();
         const light0Euler = new THREE.Euler().setFromQuaternion(directionalLight0.quaternion);
         guiParams.light0RotationX = THREE.MathUtils.radToDeg(light0Euler.x);
         guiParams.light0RotationY = THREE.MathUtils.radToDeg(light0Euler.y);
-        
+
         const light0Folder = lightsFolder.addFolder('Light 0');
         light0Folder.close();
         light0Folder.addColor(guiParams, 'light0Color').name('Color').onChange(() => {
@@ -310,14 +302,14 @@
             directionalLight0.lookAt(0, 0, 0);
         });
     }
-    
+
     // Directional Light 1 controls
     if (directionalLight1) {
         guiParams.light1Color = '#' + directionalLight1.color.getHexString();
         const light1Euler = new THREE.Euler().setFromQuaternion(directionalLight1.quaternion);
         guiParams.light1RotationX = THREE.MathUtils.radToDeg(light1Euler.x);
         guiParams.light1RotationY = THREE.MathUtils.radToDeg(light1Euler.y);
-        
+
         const light1Folder = lightsFolder.addFolder('Light 1');
         light1Folder.close();
         light1Folder.addColor(guiParams, 'light1Color').name('Color').onChange(() => {
