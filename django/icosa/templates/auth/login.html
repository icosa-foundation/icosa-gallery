--- conflicted
+++ resolved
@@ -1,6 +1,4 @@
 {% extends "base.html" %}
-{% load timedelta_filter %}
-
 {% block content %}
     <div class="loginuser container">
         <div class="row">
@@ -19,7 +17,7 @@
                                 {% if error %}
                                     <div role="alert" class="fade alert alert-danger show">{{ error }}</div>
                                 {% endif %}
-                                <form class="form-inline" action="{% url 'login' %}" method="post">
+                                <form class="form-inline" action="{% url 'icosa:login' %}" method="post">
                                     {% csrf_token %}
                                     <div class="form-group">
                                         <label class="form-label sr-only" for="username">Username:</label>
@@ -47,40 +45,9 @@
                                     <br>
                                     <button type="submit" class="btn btn-primary">Log in</button>
                                 </form>
-                                <a href="{% url 'password_reset' %}">Forgot Password?</a>
+                                <a href="{% url 'icosa:password_reset' %}">Forgot Password?</a>
                             {% endif %}
-<<<<<<< HEAD
-=======
-                            <form class="form-inline" action="{% url 'icosa:login' %}" method="post">
-                                {% csrf_token %}
-                                <div class="form-group">
-                                    <label class="form-label sr-only" for="username">Username:</label>
-                                    <input
-                                        placeholder="Username"
-                                        autocomplete="username"
-                                        type="text"
-                                        id="username"
-                                        name="username"
-                                        class="form-control"
-                                    >
-                                </div>
-                                <br>
-                                <div class="form-group">
-                                    <label class="form-label sr-only" for="password">Password:</label>
-                                    <input
-                                        placeholder="Password"
-                                        autocomplete="current-password"
-                                        type="password"
-                                        id="password"
-                                        name="password"
-                                        class="form-control"
-                                    >
-                                </div>
-                                <br>
-                                <button type="submit" class="btn btn-primary">Log in</button>
-                            </form>
-                            <a href="{% url 'icosa:password_reset' %}">Forgot Password?</a>
->>>>>>> 808a7b20
+                           
                         </div>
                     </div>
                 </div>
@@ -90,7 +57,7 @@
             <div class="text-center col-lg-6 offset-lg-3">
                 <br>
                 {% if config.SIGNUP_OPEN %}
-                    <a href="{% url 'icosa:register' %}">Register a new account</a>
+                    <a href="/register">Register a new account</a>
                 {% else %}
                     {% include "partials/login_notice.html" %}
                 {% endif %}
