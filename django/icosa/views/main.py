--- conflicted
+++ resolved
@@ -306,44 +306,13 @@
         if form.is_valid():
             job_snowflake = generate_snowflake()
             asset_token = secrets.token_urlsafe(8)
-<<<<<<< HEAD
-            owner, _ = AssetOwner.objects.get_or_create(
-                django_user=user,
-                email=user.email,
-                defaults={
-                    "url": secrets.token_urlsafe(8),
-                    "displayname": user.displayname,
-                },
-            )
-            asset = Asset.objects.create(
-                id=job_snowflake,
-                url=asset_token,
-                owner=owner,
-                state=ASSET_STATE_UPLOADING,
-            )
-            try:
-                if getattr(settings, "ENABLE_TASK_QUEUE", True) is True:
-                    queue_upload_asset_web_ui(
-                        current_user=user,
-                        asset=asset,
-                        files=[request.FILES["file"]],
-                    )
-                else:
-                    upload(
-                        asset,
-                        [request.FILES["file"]],
-                    )
-            except Exception:
-                asset.state = ASSET_STATE_FAILED
-                asset.save()
-=======
             with transaction.atomic():
                 owner, _ = AssetOwner.objects.get_or_create(
                     django_user=user,
+                    email=user.email,
                     defaults={
-                        "email": user.email,
-                        "url": user.username,
-                        "displayname": user.displayname or user.username,
+                        "url": secrets.token_urlsafe(8),
+                        "displayname": user.displayname,
                     },
                 )
                 asset = Asset.objects.create(
@@ -354,11 +323,11 @@
                 )
                 try:
                     if getattr(settings, "ENABLE_TASK_QUEUE", True) is True:
-                            queue_upload_asset_web_ui(
-                                current_user=user,
-                                asset=asset,
-                                files=[request.FILES["file"]],
-                            )
+                        queue_upload_asset_web_ui(
+                            current_user=user,
+                            asset=asset,
+                            files=[request.FILES["file"]],
+                        )
                     else:
                         upload(
                             user,
@@ -368,7 +337,6 @@
                 except Exception:
                     asset.state = ASSET_STATE_FAILED
                     asset.save()
->>>>>>> 5706dcf5
 
             messages.add_message(request, messages.INFO, "Your upload has started.")
             return HttpResponseRedirect(reverse("uploads"))
@@ -410,6 +378,7 @@
     page_number = request.GET.get("page")
     assets = paginator.get_page(page_number)
     context = {
+        "user": request.user,
         "owner": owner,
         "assets": assets,
         "page_title": owner.displayname,
@@ -637,38 +606,6 @@
     elif request.method == "POST":
         form = AssetEditForm(request.POST, request.FILES, instance=asset)
         if form.is_valid():
-<<<<<<< HEAD
-            asset = form.save(commit=False)
-            override_thumbnail = request.POST.get("thumbnail_override", False)
-            thumbnail_override_image = request.POST.get("thumbnail_override_image", None)
-            if override_thumbnail and thumbnail_override_image:
-                image_file = b64_to_img(thumbnail_override_image)
-                asset.thumbnail = image_file
-            form.save_m2m()
-            if is_editable and "_save_private" in request.POST:
-                asset.visibility = PRIVATE
-            if "_save_public" in request.POST:
-                asset.visibility = PUBLIC
-            if "_save_unlisted" in request.POST:
-                asset.visibility = UNLISTED
-            asset.save(update_timestamps=True)
-
-            if request.FILES.get("zip_file"):
-                asset.state = ASSET_STATE_UPLOADING
-                asset.save(update_timestamps=True)
-
-                if getattr(settings, "ENABLE_TASK_QUEUE", True) is True:
-                    queue_upload_asset_web_ui(
-                        current_user=request.user,
-                        asset=asset,
-                        files=[request.FILES["zip_file"]],
-                    )
-                else:
-                    upload(
-                        asset,
-                        [request.FILES["zip_file"]],
-                    )
-=======
             with transaction.atomic():
                 asset = form.save(commit=False)
                 override_thumbnail = request.POST.get("thumbnail_override", False)
@@ -677,13 +614,12 @@
                     image_file = b64_to_img(thumbnail_override_image)
                     asset.thumbnail = image_file
                 form.save_m2m()
-                if is_editable:
-                    if "_save_private" in request.POST:
-                        asset.visibility = PRIVATE
-                    if "_save_public" in request.POST:
-                        asset.visibility = PUBLIC
-                    if "_save_unlisted" in request.POST:
-                        asset.visibility = UNLISTED
+                if is_editable and "_save_private" in request.POST:
+                    asset.visibility = PRIVATE
+                if "_save_public" in request.POST:
+                    asset.visibility = PUBLIC
+                if "_save_unlisted" in request.POST:
+                    asset.visibility = UNLISTED
                 asset.save(update_timestamps=True)
 
                 if request.FILES.get("zip_file"):
@@ -692,17 +628,15 @@
 
                     if getattr(settings, "ENABLE_TASK_QUEUE", True) is True:
                         queue_upload_asset_web_ui(
-                            current_user=owner,
+                            current_user=request.user,
                             asset=asset,
                             files=[request.FILES["zip_file"]],
                         )
                     else:
                         upload(
-                            owner,
                             asset,
                             [request.FILES["zip_file"]],
                         )
->>>>>>> 5706dcf5
             if is_superuser:
                 return HttpResponseRedirect(reverse("asset_view", kwargs={"asset_url": asset.url}))
             else:
@@ -729,21 +663,12 @@
 @login_required
 def delete_asset(request, asset_url):
     if request.method == "POST":
-<<<<<<< HEAD
-        asset = get_object_or_404(Asset, url=asset_url, owner__in=request.user.assetowner_set.all())
-        if asset.name:
-            asset_name = asset.name
-        else:
-            asset_name = "Unnamed asset"
-=======
-        owner = AssetOwner.from_django_user(request.user)
         with transaction.atomic():
-            asset = get_object_or_404(Asset, owner=owner, url=asset_url)
+            asset = get_object_or_404(Asset, url=asset_url, owner__in=request.user.assetowner_set.all())
             if asset.name:
                 asset_name = asset.name
             else:
                 asset_name = "Unnamed asset"
->>>>>>> 5706dcf5
 
             asset.hide_media()
             asset.delete()
