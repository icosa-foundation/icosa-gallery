--- conflicted
+++ resolved
@@ -17,19 +17,7 @@
     validate_file,
     validate_mime,
 )
-<<<<<<< HEAD
-from icosa.helpers.format_roles import (
-    GLB_FORMAT,
-    ORIGINAL_FBX_FORMAT,
-    ORIGINAL_TRIANGULATED_OBJ_FORMAT,
-    ROLE_STR_TO_INT,
-    TILT_FORMAT,
-    TILT_NATIVE_GLTF,
-    USER_SUPPLIED_GLTF,
-)
 from icosa.helpers.logger import icosa_log
-=======
->>>>>>> cead8b29
 from icosa.models import (
     ASSET_STATE_COMPLETE,
     ASSET_STATE_UPLOADING,
