from django.conf import settings
from django.conf.urls import include
from django.contrib import admin
from django.urls import path
from django.views.generic import RedirectView
from icosa.api.assets import router as assets_router
from icosa.api.authentication import AuthBearer
from icosa.api.login import router as login_router
from icosa.api.oembed import router as oembed_router
from icosa.api.poly import router as poly_router
from icosa.api.users import router as users_router
from icosa.views import auth as auth_views
from icosa.views import autocomplete as autocomplete_views
from icosa.views import main as main_views
from ninja import NinjaAPI
from ninja.throttling import AnonRateThrottle, AuthRateThrottle

<<<<<<< HEAD
from django.conf import settings
from django.conf.urls import include
from django.conf.urls.static import static
from django.contrib import admin
from django.urls import path
from django.views.generic import RedirectView

=======
>>>>>>> 122e8e51
handler404 = main_views.handler404
handler500 = main_views.handler500

throttle_rules = [
    AnonRateThrottle("60/h"),
    AuthRateThrottle("1000/h"),
]

api_servers = [
    {
        "url": f"{settings.DEPLOYMENT_SCHEME}{settings.API_SERVER}",
        "description": "Development server" if settings.DEBUG else "Production server",
    }
]
if getattr(settings, "STAFF_ONLY_ACCESS", False):
    api = NinjaAPI(
        auth=AuthBearer(),
        throttle=throttle_rules,
        servers=api_servers,
    )
else:
    api = NinjaAPI(
        throttle=throttle_rules,
        servers=api_servers,
    )

api.add_router("assets", assets_router, tags=["Assets"])
api.add_router("login", login_router, tags=["Login"])
api.add_router("oembed", oembed_router, tags=["Oembed"])
api.add_router("poly", poly_router, tags=["Poly"])
api.add_router("users", users_router, tags=["Users"])

urlpatterns = [
    path("div_by_zero", main_views.div_by_zero, name="div_by_zero"),
    path("admin_tools/", include("admin_tools.urls")),
    path("admin/", admin.site.urls),
    # Auth views
    path("login", auth_views.custom_login, name="login"),
    path("logout", auth_views.custom_logout, name="logout"),
    path("register", auth_views.register, name="register"),
    path(
        r"activate/<str:uidb64>/<str:token>",
        auth_views.activate_registration,
        name="activate_registration",
    ),
    path("password_reset", auth_views.password_reset, name="password_reset"),
    path(
        "password_reset_done",
        auth_views.password_reset_done,
        name="password_reset_done",
    ),
    path(
        "password_reset_complete",
        auth_views.password_reset_complete,
        name="password_reset_complete",
    ),
    path(
        r"password_reset_confirm/<str:uidb64>/<str:token>",
        auth_views.password_reset_confirm,
        name="password_reset_confirm",
    ),
    path("device", auth_views.devicecode, name="devicecode"),
    # Other views
    path("", main_views.home, name="home"),
    path(
        "tiltbrush",
        RedirectView.as_view(pattern_name="home_openbrush", permanent=True),
    ),
    path("openbrush", main_views.home_openbrush, name="home_openbrush"),
    path("openblocks", main_views.home_blocks, name="home_blocks"),
    path("other", main_views.home_other, name="home_other"),
    path("explore/<str:category>", main_views.category, name="explore_category"),
    path("uploads", main_views.uploads, name="uploads"),
    path("user/<str:user_url>", main_views.user_show, name="user_show"),
    path("likes", main_views.my_likes, name="my_likes"),
    path(
        "view/<str:asset_url>",
        main_views.asset_view,
        name="asset_view",
    ),
    path(
        "masthead_image/<str:asset_url>",
        main_views.make_asset_masthead_image,
        name="make_asset_masthead_image",
    ),
    path(
        "thumbnail/<str:asset_url>",
        main_views.make_asset_thumbnail,
        name="make_asset_thumbnail",
    ),
    path(
        "download/<str:asset_url>",
        main_views.asset_downloads,
        name="asset_downloads",
    ),
    path(
        "status/<str:asset_url>",
        main_views.asset_status,
        name="asset_status",
    ),
    path(
        "report/<str:asset_url>",
        main_views.report_asset,
        name="report_asset",
    ),
    path(
        "report-success",
        main_views.report_success,
        name="report_success",
    ),
    path(
        "edit/<str:asset_url>",
        main_views.edit_asset,
        name="edit_asset",
    ),
    path(
        "delete/<str:asset_url>",
        main_views.delete_asset,
        name="delete_asset",
    ),
    path(
        "publish/<str:asset_url>",
        main_views.publish_asset,
        name="publish_asset",
    ),
    path("search", main_views.search, name="search"),
    path("settings", main_views.user_settings, name="settings"),
    path("terms", main_views.terms, name="terms"),
    path(
        "information-for-artists-and-creators",
        main_views.artist_info,
        name="artist_info",
    ),
    path("supporters", main_views.supporters, name="supporters"),
    path("licenses", main_views.licenses, name="licenses"),
    path("privacy-policy", main_views.privacy_policy, name="privacy_policy"),
    path("toggle-like", main_views.toggle_like, name="toggle_like"),
    # autocomplete views
    path(
        "tag-autocomplete",
        autocomplete_views.TagAutocomplete.as_view(
            create_field="name",
            validate_create=False,
        ),
        name="tag-autocomplete",
    ),
]

urlpatterns += static(settings.MEDIA_URL, document_root=settings.MEDIA_ROOT)

if settings.DEPLOYMENT_HOST_API:
    urlpatterns.append(
        path("v1/", api.urls),
    )
else:
    urlpatterns.append(
        path("api/v1/", api.urls),
    )
if (
    getattr(settings, "DEBUG_TOOLBAR_ENABLED", False)
) and "debug_toolbar" in settings.INSTALLED_APPS:
    urlpatterns = [
        path("__debug__/", include("debug_toolbar.urls")),
    ] + urlpatterns
if getattr(settings, "DEBUG", False):
    urlpatterns = [
        path(
            "debug_password_reset_email",
            auth_views.debug_password_reset_email,
            name="debug_password_reset_email",
        ),
        path(
            "debug_registration_email",
            auth_views.debug_registration_email,
            name="debug_registration_email",
        ),
    ] + urlpatterns<|MERGE_RESOLUTION|>--- conflicted
+++ resolved
@@ -15,7 +15,6 @@
 from ninja import NinjaAPI
 from ninja.throttling import AnonRateThrottle, AuthRateThrottle
 
-<<<<<<< HEAD
 from django.conf import settings
 from django.conf.urls import include
 from django.conf.urls.static import static
@@ -23,8 +22,6 @@
 from django.urls import path
 from django.views.generic import RedirectView
 
-=======
->>>>>>> 122e8e51
 handler404 = main_views.handler404
 handler500 = main_views.handler500
 
