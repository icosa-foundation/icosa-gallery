--- conflicted
+++ resolved
@@ -17,19 +17,6 @@
     path("admin/", admin.site.urls),
 ] + static(settings.STATIC_URL, document_root=settings.STATIC_ROOT)
 
-<<<<<<< HEAD
-urlpatterns += static(settings.MEDIA_URL, document_root=settings.MEDIA_ROOT)
-
-if settings.DEPLOYMENT_HOST_API:
-    urlpatterns.append(
-        path("v1/", api.urls),
-    )
-else:
-    urlpatterns.append(
-        path("api/v1/", api.urls),
-    )
-=======
->>>>>>> e38ed02e
 if (getattr(settings, "DEBUG_TOOLBAR_ENABLED", False)) and "debug_toolbar" in settings.INSTALLED_APPS:
     urlpatterns += [
         path("__debug__/", include("debug_toolbar.urls")),
