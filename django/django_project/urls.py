--- conflicted
+++ resolved
@@ -1,53 +1,21 @@
-from icosa import urls as icosa_urls
-
 from django.conf import settings
 from django.conf.urls import include
 from django.conf.urls.static import static
 from django.contrib import admin
 from django.urls import path
-<<<<<<< HEAD
-from django.views.generic import RedirectView
-from icosa.api.assets import router as assets_router
-from icosa.api.login import router as login_router
-from icosa.api.oembed import router as oembed_router
-from icosa.api.users import router as users_router
-from icosa.jwt.authentication import JWTAuth
-from icosa.views import auth as auth_views
-from icosa.views import autocomplete as autocomplete_views
-from icosa.views import main as main_views
-from ninja import NinjaAPI
-from ninja.throttling import AnonRateThrottle, AuthRateThrottle
-
-handler404 = main_views.handler404
-handler500 = main_views.handler500
-
-throttle_rules = [
-    AnonRateThrottle("60/h"),
-    AuthRateThrottle("1000/h"),
-]
-=======
->>>>>>> 808a7b20
+from icosa import urls as icosa_urls
 
 handler404 = icosa_urls.handler404
 handler500 = icosa_urls.handler500
 
-<<<<<<< HEAD
-api.add_router("assets", assets_router, tags=["Assets"])
-api.add_router("login", login_router, tags=["Login"])
-api.add_router("oembed", oembed_router, tags=["Oembed"])
-api.add_router("users", users_router, tags=["Users"])
-=======
->>>>>>> 808a7b20
 
 urlpatterns = [
-    path('', include("icosa.urls")),
+    path("", include("icosa.urls")),
     path("admin_tools/", include("admin_tools.urls")),
     path("admin/", admin.site.urls),
 ] + static(settings.STATIC_URL, document_root=settings.STATIC_ROOT)
 
-if (
-    getattr(settings, "DEBUG_TOOLBAR_ENABLED", False)
-) and "debug_toolbar" in settings.INSTALLED_APPS:
+if (getattr(settings, "DEBUG_TOOLBAR_ENABLED", False)) and "debug_toolbar" in settings.INSTALLED_APPS:
     urlpatterns += [
         path("__debug__/", include("debug_toolbar.urls")),
     ]
